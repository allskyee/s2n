/*
 * Copyright 2014 Amazon.com, Inc. or its affiliates. All Rights Reserved.
 *
 * Licensed under the Apache License, Version 2.0 (the "License").
 * You may not use this file except in compliance with the License.
 * A copy of the License is located at
 *
 *  http://aws.amazon.com/apache2.0
 *
 * or in the "license" file accompanying this file. This file is distributed
 * on an "AS IS" BASIS, WITHOUT WARRANTIES OR CONDITIONS OF ANY KIND, either
 * express or implied. See the License for the specific language governing
 * permissions and limitations under the License.
 */

#include <strings.h>
#include <stdlib.h>

#include "error/s2n_errno.h"

#include <s2n.h>

__thread int s2n_errno;
__thread const char *s2n_debug_str;

struct s2n_error_translation {
    int errno_value;
    const char *str;
};

struct s2n_error_translation EN[] = {
    {S2N_ERR_OK, "no error"},
    {S2N_ERR_IO, "underlying I/O operation failed, check system errno"},
    {S2N_ERR_BLOCKED, "underlying I/O operation would block"},
    {S2N_ERR_KEY_INIT, "error initializing encryption key"},
    {S2N_ERR_ENCRYPT, "error encrypting data"},
    {S2N_ERR_DECRYPT, "error decrypting data"},
    {S2N_ERR_MADVISE, "error calling madvise"},
    {S2N_ERR_ALLOC, "error allocating memory"},
    {S2N_ERR_MLOCK, "error calling mlock"},
    {S2N_ERR_MUNLOCK, "error calling munlock"},
    {S2N_ERR_FSTAT, "error calling fstat"},
    {S2N_ERR_OPEN, "error calling open"},
    {S2N_ERR_MMAP, "error calling mmap"},
    {S2N_ERR_NULL, "NULL pointer encountered"},
    {S2N_ERR_CLOSED, "connection is closed"},
    {S2N_ERR_SAFETY, "a safety check failed"},
    {S2N_ERR_NOT_INITIALIZED, "s2n not initialized"},
    {S2N_ERR_RANDOM_UNITIALIZED, "s2n enctropy not initialized"},
    {S2N_ERR_OPEN_RANDOM, "error opening urandom"},
    {S2N_ERR_RESIZE_STATIC_STUFFER, "cannot resize a static stuffer"},
    {S2N_ERR_RESIZE_TAINTED_STUFFER, "cannot resize a tainted stuffer"},
    {S2N_ERR_STUFFER_OUT_OF_DATA, "stuffer is out of data"},
    {S2N_ERR_STUFFER_IS_FULL, "stuffer is full"},
    {S2N_ERR_INVALID_BASE64, "invalid base64 encountered"},
    {S2N_ERR_INVALID_PEM, "invalid PEM encountered"},
    {S2N_ERR_DH_COPYING_PARAMETERS, "error copying Diffie-Hellman parameters"},
    {S2N_ERR_DH_COPYING_PUBLIC_KEY, "error copying Diffie-Hellman public key"},
    {S2N_ERR_DH_GENERATING_PARAMETERS, "error generating Diffie-Hellman parameters"},
    {S2N_ERR_DH_PARAMS_CREATE, "error creating Diffie-Hellman parameters"},
    {S2N_ERR_DH_SERIALIZING, "error serializing Diffie-Hellman parameters"},
    {S2N_ERR_DH_SHARED_SECRET, "error computing Diffie-Hellman shared secret"},
    {S2N_ERR_DH_WRITING_PUBLIC_KEY, "error writing Diffie-Hellman public key"},
    {S2N_ERR_DH_FAILED_SIGNING, "error signing Diffie-Hellman values"},
    {S2N_ERR_DH_TOO_SMALL, "Diffie-Hellman parameters are too small"},
    {S2N_ERR_DH_PARAMETER_CHECK, "Diffie-Hellman parameter check failed"},
    {S2N_ERR_INVALID_PKCS3, "invalid PKCS3 encountered"},
    {S2N_ERR_HASH_DIGEST_FAILED, "failed to create hash digest"},
    {S2N_ERR_HASH_INIT_FAILED, "error initializing hash"},
    {S2N_ERR_HASH_INVALID_ALGORITHM, "invalid hash algorithm"},
    {S2N_ERR_HASH_UPDATE_FAILED, "error updating hash"},
    {S2N_ERR_HMAC_INVALID_ALGORITHM, "invalid HMAC algorithm"},
    {S2N_ERR_HKDF_OUTPUT_SIZE, "invalid HKDF output size"},
    {S2N_ERR_PRF_INVALID_ALGORITHM, "invalid prf hash algorithm"},
    {S2N_ERR_SIZE_MISMATCH, "size mismatch"},
    {S2N_ERR_DECODE_CERTIFICATE, "error decoding certificate"},
    {S2N_ERR_DECODE_PRIVATE_KEY, "error decoding private key"},
    {S2N_ERR_KEY_MISMATCH, "public and private key do not match"},
    {S2N_ERR_NOMEM, "no memory"},
    {S2N_ERR_SIGN, "error signing data"},
    {S2N_ERR_VERIFY_SIGNATURE, "error verifying signature"},
    {S2N_ERR_ALERT_PRESENT, "TLS alert is already pending"},
    {S2N_ERR_ALERT, "TLS alert received"},
    {S2N_ERR_CBC_VERIFY, "Failed CBC verification"},
    {S2N_ERR_CIPHER_NOT_SUPPORTED, "Cipher is not supported"},
    {S2N_ERR_BAD_MESSAGE, "Bad message encountered"},
    {S2N_ERR_INVALID_SIGNATURE_ALGORITHM, "Invalid signature algorithm"},
    {S2N_ERR_NO_CERTIFICATE_IN_PEM, "No certificate in PEM"},
    {S2N_ERR_NO_ALERT, "No Alert present"},
    {S2N_ERR_CLIENT_MODE, "operation not allowed in client mode"},
    {S2N_ERR_SERVER_NAME_TOO_LONG, "server name is too long"},
    {S2N_ERR_CLIENT_MODE_DISABLED, "client connections not allowed"},
    {S2N_ERR_HANDSHAKE_STATE, "Invalid handshake state encountered"},
    {S2N_ERR_FALLBACK_DETECTED, "TLS fallback detected"},
    {S2N_ERR_INVALID_CIPHER_PREFERENCES, "Invalid Cipher Preferences version"},
    {S2N_ERR_APPLICATION_PROTOCOL_TOO_LONG, "Application protocol name is too long"},
    {S2N_ERR_NO_APPLICATION_PROTOCOL, "No supported application protocol to negotiate"},
    {S2N_ERR_DRBG, "Error using Determinstic Random Bit Generator"},
    {S2N_ERR_DRBG_REQUEST_SIZE, "Request for too much entropy"},
    {S2N_ERR_ECDHE_GEN_KEY, "Failed to generate an ECDHE key"},
    {S2N_ERR_ECDHE_SHARED_SECRET, "Error computing ECDHE shared secret"},
    {S2N_ERR_ECDHE_UNSUPPORTED_CURVE, "Unsupported EC curve was presented during an ECDHE handshake"},
    {S2N_ERR_ECDHE_SERIALIZING, "Error serializing ECDHE public"},
    {S2N_ERR_SHUTDOWN_PAUSED, "s2n_shutdown() called while paused"},
    {S2N_ERR_SHUTDOWN_CLOSED, "Peer closed before sending their close_notify"},
    {S2N_ERR_SHUTDOWN_RECORD_TYPE, "Non alert record received during s2n_shutdown()"},
    {S2N_ERR_NON_EMPTY_RENEGOTIATION_INFO, "renegotiation_info should be empty"},
    {S2N_ERR_SEND_SIZE, "Retried s2n_send() size is invalid"},
    {S2N_ERR_PRIVATE_KEY_CHECK, "Error calling RSA_check_key()"},
    {S2N_ERR_CIPHER_TYPE, "Unknown cipher type used"},
<<<<<<< HEAD
    {S2N_ERR_MAP_DUPLICATE, "Duplicate map key inserted"},
    {S2N_ERR_MAP_IMMUTABLE, "Error updating immutable map"},
=======
    {S2N_ERR_INITIAL_HMAC, "error calling EVP_CIPHER_CTX_ctrl for composite cbc cipher"},
>>>>>>> 632b5048
};

const char *s2n_strerror(int error, const char *lang)
{
    if (lang == NULL) {
        lang = "EN";
    }

    if (strcasecmp(lang, "EN")) {
        const char *no_such_language = "Language is not supported for error translation";
        return no_such_language;
    }

    for (int i = 0; i < (sizeof(EN) / sizeof(struct s2n_error_translation)); i++) {
        if (EN[i].errno_value == error) {
            return EN[i].str;
        }
    }

    const char *no_such_error = "Internal s2n error";
    return no_such_error;
}

int s2n_error_get_type(int error)
{
    return (error >> S2N_ERR_NUM_VALUE_BITS);
}<|MERGE_RESOLUTION|>--- conflicted
+++ resolved
@@ -108,12 +108,10 @@
     {S2N_ERR_SEND_SIZE, "Retried s2n_send() size is invalid"},
     {S2N_ERR_PRIVATE_KEY_CHECK, "Error calling RSA_check_key()"},
     {S2N_ERR_CIPHER_TYPE, "Unknown cipher type used"},
-<<<<<<< HEAD
     {S2N_ERR_MAP_DUPLICATE, "Duplicate map key inserted"},
-    {S2N_ERR_MAP_IMMUTABLE, "Error updating immutable map"},
-=======
+    {S2N_ERR_MAP_IMMUTABLE, "Attempt to update an immutable map"},
+    {S2N_ERR_MAP_MUTABLE, "Attempt to lookup a mutable map"},
     {S2N_ERR_INITIAL_HMAC, "error calling EVP_CIPHER_CTX_ctrl for composite cbc cipher"},
->>>>>>> 632b5048
 };
 
 const char *s2n_strerror(int error, const char *lang)
