--- conflicted
+++ resolved
@@ -1,56 +1,29 @@
 sudo: true
 
 os:
+  - osx
   - linux
-<<<<<<< HEAD
-  - osx
-=======
->>>>>>> 571a4b37
 
 compiler:
   - gcc
   - clang
 
-<<<<<<< HEAD
 before_install:
   - if [[ "$TRAVIS_OS_NAME" == "linux" ]]; then sudo add-apt-repository ppa:hvr/z3 -y; sudo apt-key update; sudo apt-get update; fi
-    # Install prlimit to set the memlock limit to unlimited for this process
-  - (test "$TRAVIS_OS_NAME" = "linux" && sudo .travis/install_prlimit.sh $PWD/.travis && sudo .travis/prlimit --pid "$$" --memlock=unlimited:unlimited) || true
 
-install:
-  - if [[ "$TRAVIS_OS_NAME" == "linux" ]]; then sudo apt-get install z3 -y --force-yes; fi
-  - if [[ "$TRAVIS_OS_NAME" == "linux" ]]; then curl http://saw.galois.com/builds/nightly/saw-0.2-2016-07-22-Ubuntu14.04-64.tar.gz > saw.tar.gz; tar -xzvf saw.tar.gz; fi
-  - export PATH=$PATH:$PWD/saw-0.2-2016-07-22-Ubuntu14.04-64/bin
-
-before_script:
-  - cd libcrypto-build
-  - curl -L https://www.openssl.org/source/openssl-1.0.2-latest.tar.gz > openssl-1.0.2.tar.gz
-  - tar -xzvf openssl-1.0.2.tar.gz
-  - rm openssl-1.0.2.tar.gz
-  - cd openssl-1.0.2*
-  - (test "$TRAVIS_OS_NAME" = "linux" && ./config -fPIC no-shared no-libunbound no-gmp no-jpake no-krb5 no-md2 no-rc5 no-rfc3779 no-sctp no-ssl-trace no-store no-zlib no-hw no-mdc2 no-seed no-idea enable-ec-nist_64_gcc_128 no-camellia no-bf no-ripemd no-dsa no-ssl2 no-ssl3 no-capieng -DSSL_FORBID_ENULL -DOPENSSL_NO_DTLS1 -DOPENSSL_NO_HEARTBEATS --prefix=`pwd`/../../libcrypto-root/) || true
-  - (test "$TRAVIS_OS_NAME" = "osx" && ./Configure darwin64-x86_64-cc -fPIC --prefix=`pwd`/../../libcrypto-root/) || true
-  - make depend
-  - make
-  - make install
-
-script:
-  - cd ../../
-  - make
-  - ls tests/saw/spec
-  - if [[ "$TRAVIS_OS_NAME" == "linux" ]]; then make saw; fi 
-
-=======
 install:
   - .travis/install_openssl.sh `pwd`/libcrypto-build `pwd`/libcrypto-root $TRAVIS_OS_NAME > /dev/null
   # Install python linked with our compiled Openssl for integration tests
   - sudo .travis/install_python.sh `pwd`/libcrypto-root > /dev/null
   # Install prlimit to set the memlock limit to unlimited for this process
-  - (test "$TRAVIS_OS_NAME" = "linux" && sudo .travis/install_prlimit.sh $PWD/.travis > /dev/null && sudo .travis/prlimit --pid "$$" --memlock=unlimited:unlimited) || true
-  - mkdir -p .travis/checker && .travis/install_scan-build.sh .travis/checker && export PATH=$PATH:.travis/checker/bin
+  - (test "$TRAVIS_OS_NAME" = "linux" && sudo .travis/install_prlimit.sh $PWD/.travis && sudo .travis/prlimit --pid "$$" --memlock=unlimited:unlimited) || true
+  - if [[ "$TRAVIS_OS_NAME" == "linux" ]]; then sudo apt-get install z3 -y --force-yes; fi
+  - if [[ "$TRAVIS_OS_NAME" == "linux" ]]; then curl http://saw.galois.com/builds/nightly/saw-0.2-2016-07-22-Ubuntu14.04-64.tar.gz > saw.tar.gz; tar -xzvf saw.tar.gz; fi
+  - export PATH=$PATH:$PWD/saw-0.2-2016-07-22-Ubuntu14.04-64/bin
+
 script:
   - (test "$TRAVIS_OS_NAME" = "linux" && make -j8) || true
   # Build and run unit tests with scan-build for osx. scan-build bundle isn't available for linux
   - (test "$TRAVIS_OS_NAME" = "osx" && scan-build --status-bugs -o /tmp/scan-build make -j8; STATUS=$?; test $STATUS -ne 0 && cat /tmp/scan-build/*/*; exit $STATUS) || true
   - make integration
->>>>>>> 571a4b37
+  - if [[ "$TRAVIS_OS_NAME" == "linux" ]]; then make saw; fi 